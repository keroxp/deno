// Copyright 2010 The Go Authors. All rights reserved.
// Use of this source code is governed by a BSD-style
// license that can be found in the LICENSE file.

// Ported from
// https://github.com/golang/go/blob/master/src/net/http/responsewrite_test.go

import { TextProtoReader } from "../textproto/mod.ts";
import {
  assert,
  assertEquals,
  assertMatch,
  assertStrContains,
  assertThrowsAsync,
} from "../testing/asserts.ts";
import { ServerResponse, Server, serve, listenAndServe } from "./server.ts";
import { BufReader, BufWriter } from "../io/bufio.ts";
import { delay } from "../async/delay.ts";
import { encode, decode } from "../encoding/utf8.ts";
<<<<<<< HEAD
import { mockRequest } from "./testing.ts";
import { writeRequest, readResponse } from "./io.ts";
import { ClientRequest, ClientResponse } from "./client.ts";
=======
import { mockConn } from "./_mock_conn.ts";
>>>>>>> 593c3aa8

const { Buffer, test } = Deno;

interface ResponseTest {
  response: ServerResponse;
  raw: string;
}

const responseTests: ResponseTest[] = [
  // Default response
  {
    response: {},
    raw: "HTTP/1.1 200 OK\r\n" + "content-length: 0" + "\r\n\r\n",
  },
  // Empty body with status
  {
    response: {
      status: 404,
    },
    raw: "HTTP/1.1 404 Not Found\r\n" + "content-length: 0" + "\r\n\r\n",
  },
  // HTTP/1.1, chunked coding; empty trailer; close
  {
    response: {
      status: 200,
      body: new Buffer(new TextEncoder().encode("abcdef")),
    },

    raw:
      "HTTP/1.1 200 OK\r\n" +
      "transfer-encoding: chunked\r\n\r\n" +
      "6\r\nabcdef\r\n0\r\n\r\n",
  },
];

test("responseWrite", async function (): Promise<void> {
  for (const testCase of responseTests) {
    const buf = new Buffer();
    const bufw = new BufWriter(buf);
    const request = mockRequest({
      w: bufw,
    });
    await request.respond(testCase.response);
    assertEquals(new TextDecoder().decode(buf.bytes()), testCase.raw);
    await request.done;
  }
});

test("requestContentLength", function (): void {
  // Has content length
  {
    const req = mockRequest();
    req.headers.set("content-length", "5");
    const buf = new Buffer(encode("Hello"));
    req.r = new BufReader(buf);
    assertEquals(req.contentLength, 5);
  }
  // No content length
  {
    const shortText = "Hello";
    const req = mockRequest();
    req.headers = new Headers();
    req.headers.set("transfer-encoding", "chunked");
    let chunksData = "";
    let chunkOffset = 0;
    const maxChunkSize = 70;
    while (chunkOffset < shortText.length) {
      const chunkSize = Math.min(maxChunkSize, shortText.length - chunkOffset);
      chunksData += `${chunkSize.toString(16)}\r\n${shortText.substr(
        chunkOffset,
        chunkSize
      )}\r\n`;
      chunkOffset += chunkSize;
    }
    chunksData += "0\r\n\r\n";
    const buf = new Buffer(encode(chunksData));
    req.r = new BufReader(buf);
    assertEquals(req.contentLength, null);
  }
});

interface TotalReader extends Deno.Reader {
  total: number;
}
function totalReader(r: Deno.Reader): TotalReader {
  let _total = 0;
  async function read(p: Uint8Array): Promise<number | null> {
    const result = await r.read(p);
    if (typeof result === "number") {
      _total += result;
    }
    return result;
  }
  return {
    read,
    get total(): number {
      return _total;
    },
  };
}
test("requestBodyWithContentLength", async function (): Promise<void> {
  {
    const req = mockRequest();
    req.headers = new Headers();
    req.headers.set("content-length", "5");
    const buf = new Buffer(encode("Hello"));
    req.r = new BufReader(buf);
    const body = decode(await Deno.readAll(req.body));
    assertEquals(body, "Hello");
  }

  // Larger than internal buf
  {
    const longText = "1234\n".repeat(1000);
    const req = mockRequest();
    req.headers = new Headers();
    req.headers.set("Content-Length", "5000");
    const buf = new Buffer(encode(longText));
    req.r = new BufReader(buf);
    const body = decode(await Deno.readAll(req.body));
    assertEquals(body, longText);
  }
  // Handler ignored to consume body
});
test("ServerRequest.finalize() should consume unread body / content-length", async () => {
  const text = "deno.land";
  const req = mockRequest();
  req.headers = new Headers();
  req.headers.set("content-length", "" + text.length);
  const tr = totalReader(new Buffer(encode(text)));
  req.r = new BufReader(tr);
  req.w = new BufWriter(new Buffer());
  await req.respond({ status: 200, body: "ok" });
  assertEquals(tr.total, 0);
  await req.finalize();
  assertEquals(tr.total, text.length);
});
test("[http] ServerRequest.finalize() should consume unread body / chunked, trailers", async () => {
  const text = [
    "5",
    "Hello",
    "4",
    "Deno",
    "0",
    "",
    "deno: land",
    "node: js",
    "",
    "",
  ].join("\r\n");
  const req = mockRequest();
  req.headers = new Headers();
  req.headers.set("transfer-encoding", "chunked");
  req.headers.set("trailer", "deno,node");
  const body = encode(text);
  const tr = totalReader(new Buffer(body));
  req.r = new BufReader(tr);
  req.w = new BufWriter(new Buffer());
  await req.respond({ status: 200, body: "ok" });
  assertEquals(tr.total, 0);
  assertEquals(req.headers.has("trailer"), true);
  assertEquals(req.headers.has("deno"), false);
  assertEquals(req.headers.has("node"), false);
  await req.finalize();
  assertEquals(tr.total, body.byteLength);
  assertEquals(req.headers.has("trailer"), false);
  assertEquals(req.headers.get("deno"), "land");
  assertEquals(req.headers.get("node"), "js");
});
test("requestBodyWithTransferEncoding", async function (): Promise<void> {
  {
    const shortText = "Hello";
    const req = mockRequest();
    req.headers = new Headers();
    req.headers.set("transfer-encoding", "chunked");
    let chunksData = "";
    let chunkOffset = 0;
    const maxChunkSize = 70;
    while (chunkOffset < shortText.length) {
      const chunkSize = Math.min(maxChunkSize, shortText.length - chunkOffset);
      chunksData += `${chunkSize.toString(16)}\r\n${shortText.substr(
        chunkOffset,
        chunkSize
      )}\r\n`;
      chunkOffset += chunkSize;
    }
    chunksData += "0\r\n\r\n";
    const buf = new Buffer(encode(chunksData));
    req.r = new BufReader(buf);
    const body = decode(await Deno.readAll(req.body));
    assertEquals(body, shortText);
  }

  // Larger than internal buf
  {
    const longText = "1234\n".repeat(1000);
    const req = mockRequest();
    req.headers = new Headers();
    req.headers.set("transfer-encoding", "chunked");
    let chunksData = "";
    let chunkOffset = 0;
    const maxChunkSize = 70;
    while (chunkOffset < longText.length) {
      const chunkSize = Math.min(maxChunkSize, longText.length - chunkOffset);
      chunksData += `${chunkSize.toString(16)}\r\n${longText.substr(
        chunkOffset,
        chunkSize
      )}\r\n`;
      chunkOffset += chunkSize;
    }
    chunksData += "0\r\n\r\n";
    const buf = new Buffer(encode(chunksData));
    req.r = new BufReader(buf);
    const body = decode(await Deno.readAll(req.body));
    assertEquals(body, longText);
  }
});

test("requestBodyReaderWithContentLength", async function (): Promise<void> {
  {
    const shortText = "Hello";
    const req = mockRequest();
    req.headers = new Headers();
    req.headers.set("content-length", "" + shortText.length);
    const buf = new Buffer(encode(shortText));
    req.r = new BufReader(buf);
    const readBuf = new Uint8Array(6);
    let offset = 0;
    while (offset < shortText.length) {
      const nread = await req.body.read(readBuf);
      assert(nread !== null);
      const s = decode(readBuf.subarray(0, nread as number));
      assertEquals(shortText.substr(offset, nread as number), s);
      offset += nread as number;
    }
    const nread = await req.body.read(readBuf);
    assertEquals(nread, null);
  }

  // Larger than given buf
  {
    const longText = "1234\n".repeat(1000);
    const req = mockRequest();
    req.headers = new Headers();
    req.headers.set("Content-Length", "5000");
    const buf = new Buffer(encode(longText));
    req.r = new BufReader(buf);
    const readBuf = new Uint8Array(1000);
    let offset = 0;
    while (offset < longText.length) {
      const nread = await req.body.read(readBuf);
      assert(nread !== null);
      const s = decode(readBuf.subarray(0, nread as number));
      assertEquals(longText.substr(offset, nread as number), s);
      offset += nread as number;
    }
    const nread = await req.body.read(readBuf);
    assertEquals(nread, null);
  }
});

test("requestBodyReaderWithTransferEncoding", async function (): Promise<void> {
  {
    const shortText = "Hello";
    const req = mockRequest();
    req.headers = new Headers();
    req.headers.set("transfer-encoding", "chunked");
    let chunksData = "";
    let chunkOffset = 0;
    const maxChunkSize = 70;
    while (chunkOffset < shortText.length) {
      const chunkSize = Math.min(maxChunkSize, shortText.length - chunkOffset);
      chunksData += `${chunkSize.toString(16)}\r\n${shortText.substr(
        chunkOffset,
        chunkSize
      )}\r\n`;
      chunkOffset += chunkSize;
    }
    chunksData += "0\r\n\r\n";
    const buf = new Buffer(encode(chunksData));
    req.r = new BufReader(buf);
    const readBuf = new Uint8Array(6);
    let offset = 0;
    while (offset < shortText.length) {
      const nread = await req.body.read(readBuf);
      assert(nread !== null);
      const s = decode(readBuf.subarray(0, nread as number));
      assertEquals(shortText.substr(offset, nread as number), s);
      offset += nread as number;
    }
    const nread = await req.body.read(readBuf);
    assertEquals(nread, null);
  }

  // Larger than internal buf
  {
    const longText = "1234\n".repeat(1000);
    const req = mockRequest();
    req.headers = new Headers();
    req.headers.set("transfer-encoding", "chunked");
    let chunksData = "";
    let chunkOffset = 0;
    const maxChunkSize = 70;
    while (chunkOffset < longText.length) {
      const chunkSize = Math.min(maxChunkSize, longText.length - chunkOffset);
      chunksData += `${chunkSize.toString(16)}\r\n${longText.substr(
        chunkOffset,
        chunkSize
      )}\r\n`;
      chunkOffset += chunkSize;
    }
    chunksData += "0\r\n\r\n";
    const buf = new Buffer(encode(chunksData));
    req.r = new BufReader(buf);
    const readBuf = new Uint8Array(1000);
    let offset = 0;
    while (offset < longText.length) {
      const nread = await req.body.read(readBuf);
      assert(nread !== null);
      const s = decode(readBuf.subarray(0, nread as number));
      assertEquals(longText.substr(offset, nread as number), s);
      offset += nread as number;
    }
    const nread = await req.body.read(readBuf);
    assertEquals(nread, null);
  }
});

test({
  name: "[http] destroyed connection",
  // FIXME(bartlomieju): hangs on windows, cause can't do `Deno.kill`
  ignore: true,
  fn: async (): Promise<void> => {
    // Runs a simple server as another process
    const p = Deno.run({
      cmd: [Deno.execPath(), "--allow-net", "http/testdata/simple_server.ts"],
      stdout: "piped",
    });

    let serverIsRunning = true;
    const statusPromise = p
      .status()
      .then((): void => {
        serverIsRunning = false;
      })
      .catch((_): void => {}); // Ignores the error when closing the process.

    try {
      const r = new TextProtoReader(new BufReader(p.stdout!));
      const s = await r.readLine();
      assert(s !== null && s.includes("server listening"));
      await delay(100);
      // Reqeusts to the server and immediately closes the connection
      const conn = await Deno.connect({ port: 4502 });
      await conn.write(new TextEncoder().encode("GET / HTTP/1.0\n\n"));
      conn.close();
      // Waits for the server to handle the above (broken) request
      await delay(100);
      assert(serverIsRunning);
    } finally {
      // Stops the sever and allows `p.status()` promise to resolve
      Deno.kill(p.pid, Deno.Signal.SIGKILL);
      await statusPromise;
      p.stdout!.close();
      p.close();
    }
  },
});

test({
  name: "[http] serveTLS",
  // FIXME(bartlomieju): hangs on windows, cause can't do `Deno.kill`
  ignore: true,
  fn: async (): Promise<void> => {
    // Runs a simple server as another process
    const p = Deno.run({
      cmd: [
        Deno.execPath(),
        "--allow-net",
        "--allow-read",
        "http/testdata/simple_https_server.ts",
      ],
      stdout: "piped",
    });

    let serverIsRunning = true;
    const statusPromise = p
      .status()
      .then((): void => {
        serverIsRunning = false;
      })
      .catch((_): void => {}); // Ignores the error when closing the process.

    try {
      const r = new TextProtoReader(new BufReader(p.stdout!));
      const s = await r.readLine();
      assert(
        s !== null && s.includes("server listening"),
        "server must be started"
      );
      // Requests to the server and immediately closes the connection
      const conn = await Deno.connectTls({
        hostname: "localhost",
        port: 4503,
        certFile: "http/testdata/tls/RootCA.pem",
      });
      await Deno.writeAll(
        conn,
        new TextEncoder().encode("GET / HTTP/1.0\r\n\r\n")
      );
      const res = new Uint8Array(100);
      const nread = await conn.read(res);
      assert(nread !== null);
      conn.close();
      const resStr = new TextDecoder().decode(res.subarray(0, nread));
      assert(resStr.includes("Hello HTTPS"));
      assert(serverIsRunning);
    } finally {
      // Stops the sever and allows `p.status()` promise to resolve
      Deno.kill(p.pid, Deno.Signal.SIGKILL);
      await statusPromise;
      p.stdout!.close();
      p.close();
    }
  },
});

test("[http] close server while iterating", async (): Promise<void> => {
  const server = serve(":8123");
  const nextWhileClosing = server[Symbol.asyncIterator]().next();
  server.close();
  assertEquals(await nextWhileClosing, { value: undefined, done: true });

  const nextAfterClosing = server[Symbol.asyncIterator]().next();
  assertEquals(await nextAfterClosing, { value: undefined, done: true });
});

test({
  name: "[http] close server while connection is open",
  async fn(): Promise<void> {
    async function iteratorReq(server: Server): Promise<void> {
      for await (const req of server) {
        await req.respond({ body: new TextEncoder().encode(req.url) });
      }
    }

    const server = serve(":8123");
    const p = iteratorReq(server);
    const conn = await Deno.connect({ hostname: "127.0.0.1", port: 8123 });
    await Deno.writeAll(
      conn,
      new TextEncoder().encode("GET /hello HTTP/1.1\r\n\r\n")
    );
    const res = new Uint8Array(100);
    const nread = await conn.read(res);
    assert(nread !== null);
    const resStr = new TextDecoder().decode(res.subarray(0, nread));
    assertStrContains(resStr, "/hello");
    server.close();
    await p;
    // Client connection should still be open, verify that
    // it's visible in resource table.
    const resources = Deno.resources();
    assertEquals(resources[conn.rid], "tcpStream");
    conn.close();
  },
});

test({
  name: "[http] respond error closes connection",
  async fn(): Promise<void> {
    const serverRoutine = async (): Promise<void> => {
      const server = serve(":8124");
      // @ts-ignore
      for await (const req of server) {
        await assertThrowsAsync(async () => {
          await req.respond({
            status: 12345,
            body: new TextEncoder().encode("Hello World"),
          });
        }, Deno.errors.InvalidData);
        // The connection should be destroyed
        assert(!(req.conn.rid in Deno.resources()));
        server.close();
      }
    };
    const p = serverRoutine();
    const conn = await Deno.connect({
      hostname: "127.0.0.1",
      port: 8124,
    });
    await Deno.writeAll(
      conn,
      new TextEncoder().encode("GET / HTTP/1.1\r\n\r\n")
    );
    conn.close();
    await p;
  },
});

test({
  name: "[http] Server should handle keep-alive timeout from client",
  async fn(): Promise<void> {
    const port = 4502;
    let server: Server | undefined;
    let conn: Deno.Conn | undefined;
    let p: Promise<void> | undefined;
    try {
      [server, p] = listenAndServe({ port }, (req) => req.respond({}));
      conn = await Deno.connect({ port });
      const w = new BufWriter(conn);
      const r = new BufReader(conn);
      const send = async (req: ClientRequest): Promise<ClientResponse> => {
        await writeRequest(w, req);
        return readResponse(r);
      };
      const url = "http://localhost:" + port;
      const req: ClientRequest = {
        url,
        method: "GET",
        headers: new Headers({
          "keep-alive": "timeout=1",
        }),
      };
      const resp = await send(req);
      assertEquals(resp.status, 200);
      await delay(1000);
      await assertThrowsAsync(
        async () => {
          await send(req);
          // FIXME (keroxp) It should be Deno.errors.ConnectionReset
          // But it varies between OS
        } /* ,Deno.errors.ConnectionReset */
      );
    } finally {
      server?.close();
      conn?.close();
      await p;
    }
  },
});

test({
  name:
    "[http] Server should abort connection if read op from client is timed out",
  async fn(): Promise<void> {
    const port = 4504;
    let server: Server | undefined;
    let conn: Deno.Conn | undefined;
    let p: Promise<void> | undefined;
    try {
      [server, p] = listenAndServe({ port, readTimeout: 1000 }, (req) =>
        req.respond({})
      );
      conn = await Deno.connect({ port });
      const w = new BufWriter(conn);
      const r = new BufReader(conn);
      const send = async (req: ClientRequest): Promise<ClientResponse> => {
        await writeRequest(w, req);
        return readResponse(r);
      };
      const url = "http://localhost:" + port;
      const req: ClientRequest = {
        url,
        method: "GET",
      };
      const resp = await send(req);
      assertEquals(resp.status, 200);
      await delay(1000);
      await assertThrowsAsync(
        async () => {
          await send(req);
          // FIXME (keroxp)
        } /* ,Deno.errors.ConnectionReset */
      );
    } finally {
      server?.close();
      conn?.close();
      await p;
    }
  },
});

test({
  name: "[http] request error gets 400 response",
  async fn(): Promise<void> {
    const server = serve(":8124");
    const entry = server[Symbol.asyncIterator]().next();
    const conn = await Deno.connect({
      hostname: "127.0.0.1",
      port: 8124,
    });
    await Deno.writeAll(
      conn,
      encode("GET / HTTP/1.1\r\nmalformedHeader\r\n\r\n\r\n\r\n")
    );
    const responseString = decode(await Deno.readAll(conn));
    assertMatch(
      responseString,
      /^HTTP\/1\.1 400 Bad Request\r\ncontent-length: \d+\r\n\r\n.*\r\n\r\n$/ms
    );
    conn.close();
    server.close();
    assert((await entry).done);
  },
});<|MERGE_RESOLUTION|>--- conflicted
+++ resolved
@@ -17,13 +17,9 @@
 import { BufReader, BufWriter } from "../io/bufio.ts";
 import { delay } from "../async/delay.ts";
 import { encode, decode } from "../encoding/utf8.ts";
-<<<<<<< HEAD
-import { mockRequest } from "./testing.ts";
-import { writeRequest, readResponse } from "./io.ts";
+import { mockRequest } from "./_mock_conn.ts";
+import { writeRequest, readResponse } from "./_io.ts";
 import { ClientRequest, ClientResponse } from "./client.ts";
-=======
-import { mockConn } from "./_mock_conn.ts";
->>>>>>> 593c3aa8
 
 const { Buffer, test } = Deno;
 
