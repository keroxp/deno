#!/usr/bin/env -S deno --allow-net
// Copyright 2018-2020 the Deno authors. All rights reserved. MIT license.

// This program serves files in the current directory over HTTP.
// TODO Stream responses instead of reading them into memory.
// TODO Add tests like these:
// https://github.com/indexzero/http-server/blob/master/test/http-server-test.js

const { args, stat, readdir, open, exit } = Deno;
<<<<<<< HEAD
import { posix } from "../path/mod.ts";
import { listenAndServe, ServerRequest, ServerResponse } from "./server.ts";
=======
import { contentType } from "../media_types/mod.ts";
import { posix, extname } from "../path/mod.ts";
import { listenAndServe, ServerRequest, Response } from "./server.ts";
>>>>>>> c7387979
import { parse } from "../flags/mod.ts";
import { assert } from "../testing/asserts.ts";
import { setContentLength } from "./io.ts";

interface EntryInfo {
  mode: string;
  size: string;
  url: string;
  name: string;
}

interface FileServerArgs {
  _: string[];
  // -p --port
  p: number;
  port: number;
  // --cors
  cors: boolean;
  // -h --help
  h: boolean;
  help: boolean;
}

const encoder = new TextEncoder();

const serverArgs = parse(args) as FileServerArgs;

const CORSEnabled = serverArgs.cors ? true : false;
const target = posix.resolve(serverArgs._[1] ?? "");
const addr = `0.0.0.0:${serverArgs.port ?? serverArgs.p ?? 4500}`;

if (serverArgs.h ?? serverArgs.help) {
  console.log(`Deno File Server
  Serves a local directory in HTTP.

INSTALL:
  deno install --allow-net --allow-read file_server https://deno.land/std/http/file_server.ts

USAGE:
  file_server [path] [options]

OPTIONS:
  -h, --help          Prints help information
  -p, --port <PORT>   Set port
  --cors              Enable CORS via the "Access-Control-Allow-Origin" header`);
  exit();
}

function modeToString(isDir: boolean, maybeMode: number | null): string {
  const modeMap = ["---", "--x", "-w-", "-wx", "r--", "r-x", "rw-", "rwx"];

  if (maybeMode === null) {
    return "(unknown mode)";
  }
  const mode = maybeMode.toString(8);
  if (mode.length < 3) {
    return "(unknown mode)";
  }
  let output = "";
  mode
    .split("")
    .reverse()
    .slice(0, 3)
    .forEach((v): void => {
      output = modeMap[+v] + output;
    });
  output = `(${isDir ? "d" : "-"}${output})`;
  return output;
}

function fileLenToString(len: number): string {
  const multiplier = 1024;
  let base = 1;
  const suffix = ["B", "K", "M", "G", "T"];
  let suffixIndex = 0;

  while (base * multiplier < len) {
    if (suffixIndex >= suffix.length - 1) {
      break;
    }
    base *= multiplier;
    suffixIndex++;
  }

  return `${(len / base).toFixed(2)}${suffix[suffixIndex]}`;
}

export async function serveFile(
  req: ServerRequest,
  filePath: string
): Promise<ServerResponse> {
  const [file, fileInfo] = await Promise.all([open(filePath), stat(filePath)]);
  const headers = new Headers();
  headers.set("content-length", fileInfo.size.toString());
  const contentTypeValue = contentType(extname(filePath));
  if (contentTypeValue) {
    headers.set("content-type", contentTypeValue);
  }
  return {
    status: 200,
    body: file,
    headers,
  };
}

// TODO: simplify this after deno.stat and deno.readdir are fixed
async function serveDir(
  req: ServerRequest,
  dirPath: string
): Promise<ServerResponse> {
  const dirUrl = `/${posix.relative(target, dirPath)}`;
  const listEntry: EntryInfo[] = [];
  const fileInfos = await readdir(dirPath);
  for (const fileInfo of fileInfos) {
    const filePath = posix.join(dirPath, fileInfo.name ?? "");
    const fileUrl = posix.join(dirUrl, fileInfo.name ?? "");
    if (fileInfo.name === "index.html" && fileInfo.isFile()) {
      // in case index.html as dir...
      return serveFile(req, filePath);
    }
    // Yuck!
    let mode = null;
    try {
      mode = (await stat(filePath)).mode;
    } catch (e) {}
    listEntry.push({
      mode: modeToString(fileInfo.isDirectory(), mode),
      size: fileInfo.isFile() ? fileLenToString(fileInfo.size) : "",
      name: fileInfo.name ?? "",
      url: fileUrl,
    });
  }
  listEntry.sort((a, b) =>
    a.name.toLowerCase() > b.name.toLowerCase() ? 1 : -1
  );
  const formattedDirUrl = `${dirUrl.replace(/\/$/, "")}/`;
  const page = encoder.encode(dirViewerTemplate(formattedDirUrl, listEntry));

  const headers = new Headers();
  headers.set("content-type", "text/html");

  const res = {
    status: 200,
    body: page,
    headers,
  };
  setContentLength(res);
  return res;
}

function serveFallback(req: ServerRequest, e: Error): Promise<ServerResponse> {
  if (e instanceof Deno.errors.NotFound) {
    return Promise.resolve({
      status: 404,
      body: encoder.encode("Not found"),
    });
  } else {
    return Promise.resolve({
      status: 500,
      body: encoder.encode("Internal server error"),
    });
  }
}

function serverLog(req: ServerRequest, res: ServerResponse): void {
  const d = new Date().toISOString();
  const dateFmt = `[${d.slice(0, 10)} ${d.slice(11, 19)}]`;
  const s = `${dateFmt} "${req.method} ${req.url} ${req.proto}" ${res.status}`;
  console.log(s);
}

function setCORS(res: ServerResponse): void {
  if (!res.headers) {
    res.headers = new Headers();
  }
  res.headers.append("access-control-allow-origin", "*");
  res.headers.append(
    "access-control-allow-headers",
    "Origin, X-Requested-With, Content-Type, Accept, Range"
  );
}

function dirViewerTemplate(dirname: string, entries: EntryInfo[]): string {
  return html`
    <!DOCTYPE html>
    <html lang="en">
      <head>
        <meta charset="UTF-8" />
        <meta name="viewport" content="width=device-width, initial-scale=1.0" />
        <meta http-equiv="X-UA-Compatible" content="ie=edge" />
        <title>Deno File Server</title>
        <style>
          :root {
            --background-color: #fafafa;
            --color: rgba(0, 0, 0, 0.87);
          }
          @media (prefers-color-scheme: dark) {
            :root {
              --background-color: #303030;
              --color: #fff;
            }
          }
          @media (min-width: 960px) {
            main {
              max-width: 960px;
            }
            body {
              padding-left: 32px;
              padding-right: 32px;
            }
          }
          @media (min-width: 600px) {
            main {
              padding-left: 24px;
              padding-right: 24px;
            }
          }
          body {
            background: var(--background-color);
            color: var(--color);
            font-family: "Roboto", "Helvetica", "Arial", sans-serif;
            font-weight: 400;
            line-height: 1.43;
            font-size: 0.875rem;
          }
          a {
            color: #2196f3;
            text-decoration: none;
          }
          a:hover {
            text-decoration: underline;
          }
          table th {
            text-align: left;
          }
          table td {
            padding: 12px 24px 0 0;
          }
        </style>
      </head>
      <body>
        <main>
          <h1>Index of ${dirname}</h1>
          <table>
            <tr>
              <th>Mode</th>
              <th>Size</th>
              <th>Name</th>
            </tr>
            ${entries.map(
              (entry) =>
                html`
                  <tr>
                    <td class="mode">
                      ${entry.mode}
                    </td>
                    <td>
                      ${entry.size}
                    </td>
                    <td>
                      <a href="${entry.url}">${entry.name}</a>
                    </td>
                  </tr>
                `
            )}
          </table>
        </main>
      </body>
    </html>
  `;
}

function html(strings: TemplateStringsArray, ...values: unknown[]): string {
  const l = strings.length - 1;
  let html = "";

  for (let i = 0; i < l; i++) {
    let v = values[i];
    if (v instanceof Array) {
      v = v.join("");
    }
    const s = strings[i] + v;
    html += s;
  }
  html += strings[l];
  return html;
}

function main(): void {
  listenAndServe(
    addr,
    async (req): Promise<void> => {
      let normalizedUrl = posix.normalize(req.url);
      try {
        normalizedUrl = decodeURIComponent(normalizedUrl);
      } catch (e) {
        if (!(e instanceof URIError)) {
          throw e;
        }
      }
      const fsPath = posix.join(target, normalizedUrl);

<<<<<<< HEAD
    let response: ServerResponse | undefined;
    try {
      const info = await stat(fsPath);
      if (info.isDirectory()) {
        response = await serveDir(req, fsPath);
      } else {
        response = await serveFile(req, fsPath);
      }
    } catch (e) {
      console.error(e.message);
      response = await serveFallback(req, e);
    } finally {
      if (CORSEnabled) {
        assert(response);
        setCORS(response);
=======
      let response: Response | undefined;
      try {
        const info = await stat(fsPath);
        if (info.isDirectory()) {
          response = await serveDir(req, fsPath);
        } else {
          response = await serveFile(req, fsPath);
        }
      } catch (e) {
        console.error(e.message);
        response = await serveFallback(req, e);
      } finally {
        if (CORSEnabled) {
          assert(response);
          setCORS(response);
        }
        serverLog(req, response!);
        req.respond(response!);
>>>>>>> c7387979
      }
    }
  );

  console.log(`HTTP server listening on http://${addr}/`);
}

if (import.meta.main) {
  main();
}<|MERGE_RESOLUTION|>--- conflicted
+++ resolved
@@ -7,14 +7,9 @@
 // https://github.com/indexzero/http-server/blob/master/test/http-server-test.js
 
 const { args, stat, readdir, open, exit } = Deno;
-<<<<<<< HEAD
-import { posix } from "../path/mod.ts";
+import { posix, extname } from "../path/mod.ts";
 import { listenAndServe, ServerRequest, ServerResponse } from "./server.ts";
-=======
 import { contentType } from "../media_types/mod.ts";
-import { posix, extname } from "../path/mod.ts";
-import { listenAndServe, ServerRequest, Response } from "./server.ts";
->>>>>>> c7387979
 import { parse } from "../flags/mod.ts";
 import { assert } from "../testing/asserts.ts";
 import { setContentLength } from "./io.ts";
@@ -317,24 +312,7 @@
       }
       const fsPath = posix.join(target, normalizedUrl);
 
-<<<<<<< HEAD
-    let response: ServerResponse | undefined;
-    try {
-      const info = await stat(fsPath);
-      if (info.isDirectory()) {
-        response = await serveDir(req, fsPath);
-      } else {
-        response = await serveFile(req, fsPath);
-      }
-    } catch (e) {
-      console.error(e.message);
-      response = await serveFallback(req, e);
-    } finally {
-      if (CORSEnabled) {
-        assert(response);
-        setCORS(response);
-=======
-      let response: Response | undefined;
+      let response: ServerResponse | undefined;
       try {
         const info = await stat(fsPath);
         if (info.isDirectory()) {
@@ -352,7 +330,6 @@
         }
         serverLog(req, response!);
         req.respond(response!);
->>>>>>> c7387979
       }
     }
   );
