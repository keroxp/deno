// Copyright 2018-2020 the Deno authors. All rights reserved. MIT license.
import { assert, assertEquals, assertStrContains } from "../testing/asserts.ts";
import { BufReader } from "../io/bufio.ts";
import { TextProtoReader } from "../textproto/mod.ts";
import { randomPort } from "./test_util.ts";
const { test } = Deno;
let fileServer: Deno.Process;

const port = randomPort();
async function startFileServer(): Promise<void> {
  fileServer = Deno.run({
    args: [
      Deno.execPath(),
      "run",
      "--allow-read",
      "--allow-net",
      "http/file_server.ts",
      ".",
      "--cors",
      "--port",
      `${port}`
    ],
    stdout: "piped",
    stderr: "null"
  });
  // Once fileServer is ready it will write to its stdout.
  assert(fileServer.stdout != null);
  const r = new TextProtoReader(new BufReader(fileServer.stdout));
  const s = await r.readLine();
  assert(s !== Deno.EOF && s.includes("server listening"));
}

function killFileServer(): void {
  fileServer.close();
  fileServer.stdout?.close();
}

test(async function serveFile(): Promise<void> {
  await startFileServer();
  try {
    const res = await fetch(`http://localhost:${port}/README.md`);
    assert(res.headers.has("access-control-allow-origin"));
    assert(res.headers.has("access-control-allow-headers"));
    assert(res.headers.has("content-type"));
    assert(res.headers.get("content-type")!.includes("charset=utf-8"));
    const downloadedFile = await res.text();
    const localFile = new TextDecoder().decode(
      await Deno.readFile("README.md")
    );
    assertEquals(downloadedFile, localFile);
  } finally {
    killFileServer();
  }
});

test(async function serveDirectory(): Promise<void> {
  await startFileServer();
  try {
    const res = await fetch(`http://localhost:${port}/`);
    assert(res.headers.has("access-control-allow-origin"));
    assert(res.headers.has("access-control-allow-headers"));
    const page = await res.text();
    assert(page.includes("README.md"));

    // `Deno.FileInfo` is not completely compatible with Windows yet
    // TODO: `mode` should work correctly in the future.
    // Correct this test case accordingly.
    Deno.build.os !== "win" &&
      assert(/<td class="mode">(\s)*\([a-zA-Z-]{10}\)(\s)*<\/td>/.test(page));
    Deno.build.os === "win" &&
      assert(/<td class="mode">(\s)*\(unknown mode\)(\s)*<\/td>/.test(page));
    assert(page.includes(`<a href="/README.md">README.md</a>`));
  } finally {
    killFileServer();
  }
});

test(async function serveFallback(): Promise<void> {
  await startFileServer();
  try {
    const res = await fetch(`http://localhost:${port}/badfile.txt`);
    assert(res.headers.has("access-control-allow-origin"));
    assert(res.headers.has("access-control-allow-headers"));
    assertEquals(res.status, 404);
    res.body.close();
  } finally {
    killFileServer();
  }
});

test(async function serveWithUnorthodoxFilename(): Promise<void> {
  await startFileServer();
  try {
    let res = await fetch(`http://localhost:${port}/http/testdata/%`);
    assert(res.headers.has("access-control-allow-origin"));
    assert(res.headers.has("access-control-allow-headers"));
    assertEquals(res.status, 200);
<<<<<<< HEAD

    res = await fetch(`http://localhost:${port}/http/testdata/test%20file.txt`);
=======
    res.body.close();
    res = await fetch("http://localhost:4500/http/testdata/test%20file.txt");
>>>>>>> b7e6a31a
    assert(res.headers.has("access-control-allow-origin"));
    assert(res.headers.has("access-control-allow-headers"));
    assertEquals(res.status, 200);
    res.body.close();
  } finally {
    killFileServer();
  }
});

test(async function servePermissionDenied(): Promise<void> {
  const _port = randomPort();
  const deniedServer = Deno.run({
    args: [
      Deno.execPath(),
      "run",
      "--allow-net",
      "http/file_server.ts",
      "-p",
      `${_port}`
    ],
    stdout: "piped",
    stderr: "piped"
  });
  assert(deniedServer.stdout != null);
  const reader = new TextProtoReader(new BufReader(deniedServer.stdout));
  assert(deniedServer.stderr != null);
  const errReader = new TextProtoReader(new BufReader(deniedServer.stderr));
  const s = await reader.readLine();
  assert(s !== Deno.EOF && s.includes("server listening"));

  try {
<<<<<<< HEAD
    await fetch(`http://localhost:${_port}/`);
=======
    const res = await fetch("http://localhost:4500/");
    res.body.close();
>>>>>>> b7e6a31a
    assertStrContains(
      (await errReader.readLine()) as string,
      "run again with the --allow-read flag"
    );
  } finally {
    deniedServer.close();
    deniedServer.stdout.close();
    deniedServer.stderr.close();
  }
});

test(async function printHelp(): Promise<void> {
  const helpProcess = Deno.run({
    args: [Deno.execPath(), "run", "http/file_server.ts", "--help"],
    stdout: "piped"
  });
  assert(helpProcess.stdout != null);
  const r = new TextProtoReader(new BufReader(helpProcess.stdout));
  const s = await r.readLine();
  assert(s !== Deno.EOF && s.includes("Deno File Server"));
  helpProcess.close();
  helpProcess.stdout.close();
});<|MERGE_RESOLUTION|>--- conflicted
+++ resolved
@@ -95,13 +95,8 @@
     assert(res.headers.has("access-control-allow-origin"));
     assert(res.headers.has("access-control-allow-headers"));
     assertEquals(res.status, 200);
-<<<<<<< HEAD
-
+    res.body.close();
     res = await fetch(`http://localhost:${port}/http/testdata/test%20file.txt`);
-=======
-    res.body.close();
-    res = await fetch("http://localhost:4500/http/testdata/test%20file.txt");
->>>>>>> b7e6a31a
     assert(res.headers.has("access-control-allow-origin"));
     assert(res.headers.has("access-control-allow-headers"));
     assertEquals(res.status, 200);
@@ -133,12 +128,8 @@
   assert(s !== Deno.EOF && s.includes("server listening"));
 
   try {
-<<<<<<< HEAD
-    await fetch(`http://localhost:${_port}/`);
-=======
-    const res = await fetch("http://localhost:4500/");
+    const res = await fetch(`http://localhost:${_port}/`);
     res.body.close();
->>>>>>> b7e6a31a
     assertStrContains(
       (await errReader.readLine()) as string,
       "run again with the --allow-read flag"
