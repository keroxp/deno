--- conflicted
+++ resolved
@@ -42,16 +42,11 @@
   }
 });
 
-<<<<<<< HEAD
-  test("GET / should serve html", async () => {
-    const resp = await fetch(`http://127.0.0.1:${port}/`);
-=======
 test({
   skip,
   name: "GET / should serve html",
   async fn() {
-    const resp = await fetch("http://127.0.0.1:8080/");
->>>>>>> 0d14a7bd
+    const resp = await fetch(`http://127.0.0.1:${port}/`);
     assertEquals(resp.status, 200);
     assertEquals(resp.headers.get("content-type"), "text/html");
     const html = await resp.body.text();
@@ -61,17 +56,11 @@
 
 let ws: WebSocket | undefined;
 
-<<<<<<< HEAD
-  let ws: WebSocket | undefined;
-  test("GET /ws should upgrade conn to ws", async () => {
-    ws = await connectWebSocket(`http://127.0.0.1:${port}/ws`);
-=======
 test({
   skip,
   name: "GET /ws should upgrade conn to ws",
   async fn() {
-    ws = await connectWebSocket("http://127.0.0.1:8080/ws");
->>>>>>> 0d14a7bd
+    ws = await connectWebSocket(`http://127.0.0.1:${port}/ws`);
     const it = ws.receive();
     assertEquals((await it.next()).value, "Connected: [1]");
     ws.send("Hello");
