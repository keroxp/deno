--- conflicted
+++ resolved
@@ -396,7 +396,6 @@
   type?: string;
 }
 
-<<<<<<< HEAD
 export interface WritableStream<T = any> {
   readonly locked: boolean;
   abort(reason?: any): Promise<void>;
@@ -407,13 +406,15 @@
   readonly closed: Promise<void>;
   readonly desiredSize: number | null;
   readonly ready: Promise<undefined>;
+
   abort(reason?: any): Promise<void>;
+
   close(): Promise<void>;
-=======
-export interface ReadableStreamReader {
+}
+
+export interface ReadableStreamReader<T> {
   cancel(): Promise<void>;
   read(): Promise<any>;
->>>>>>> 5a4bebb7
   releaseLock(): void;
   write(chunk: T): Promise<void>;
 }
@@ -629,19 +630,17 @@
   statusText?: string;
 }
 
-<<<<<<< HEAD
 export const PromiseState = Symbol("PromiseState");
 export type Defer<T = void, E = any> = {
   resolve(t?: T): void;
   reject(e?: E): void;
   [PromiseState]: string;
 } & Promise<T>;
-=======
+
 export interface RequestConstructor {
   new (input: RequestInfo, init?: RequestInit): Request;
   prototype: Request;
 }
->>>>>>> 5a4bebb7
 
 export interface Request extends Body {
   /** Returns the cache mode associated with request, which is a string
