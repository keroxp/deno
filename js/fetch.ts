--- conflicted
+++ resolved
@@ -12,7 +12,6 @@
 import { Buffer } from "./buffer";
 import { FormData } from "./form_data";
 import { URLSearchParams } from "./url_search_params";
-import { ReadableStream } from "./readable_stream";
 
 function getHeaderValueParams(value: string): Map<string, string> {
   const params = new Map();
@@ -31,17 +30,14 @@
   return new RegExp(`^${value}[\t\s]*;?`).test(s);
 }
 
-class Body
-  implements domTypes.Body, domTypes.ReadableStream<Uint8Array>, io.ReadCloser {
+class Body implements domTypes.Body, domTypes.ReadableStream, io.ReadCloser {
   bodyUsed = false;
   private _bodyPromise: null | Promise<ArrayBuffer> = null;
   private _data: ArrayBuffer | null = null;
   readonly locked: boolean = false; // TODO
-  readonly body: null | domTypes.ReadableStream<Uint8Array>;
-
-  constructor(private rid: number, readonly contentType: string) {
-    this.body = new ReadableStream<Uint8Array>();
-  }
+  readonly body: null | Body = this;
+
+  constructor(private rid: number, readonly contentType: string) {}
 
   private async _bodyBuffer(): Promise<ArrayBuffer> {
     assert(this._bodyPromise == null);
@@ -231,41 +227,15 @@
   }
 
   async cancel(): Promise<void> {
-    return this.body!.cancel();
-  }
-
-  getReader() {
-    return this.body!.getReader();
-  }
-
-  pipeTo(
-    dest: domTypes.WritableStream<Uint8Array>,
-    opts?: {
-      preventClose?: boolean;
-      preventAbort?: boolean;
-      preventCancel?: boolean;
-      signal?: domTypes.AbortSignal;
-    }
-  ): Promise<void> {
-    return this.body!.pipeTo(dest, opts);
-  }
-  pipeThrough(
-    sources: {
-      writable: domTypes.WritableStream<Uint8Array>;
-      readable: domTypes.ReadableStream<Uint8Array>;
-    },
-    opts?: {
-      preventClose?: boolean;
-      preventAbort?: boolean;
-      preventCancel?: boolean;
-      signal?: domTypes.AbortSignal;
-    }
-  ): domTypes.ReadableStream<Uint8Array> {
-    return this.body!.pipeThrough(sources, opts);
+    return notImplemented();
+  }
+
+  getReader(): domTypes.ReadableStreamReader {
+    return notImplemented();
   }
 
   tee(): [domTypes.ReadableStream, domTypes.ReadableStream] {
-    return this.body!.tee();
+    return notImplemented();
   }
 
   [Symbol.asyncIterator](): AsyncIterableIterator<Uint8Array> {
@@ -422,13 +392,9 @@
   let url: string;
   let method: string | null = null;
   let headers: domTypes.Headers | null = null;
-<<<<<<< HEAD
-  let body: ReadableStream<Uint8Array> | ArrayBufferView | undefined;
-=======
   let body: ArrayBufferView | undefined;
   let redirected = false;
   let remRedirectCount = 20; // TODO: use a better way to handle
->>>>>>> 5a4bebb7
 
   if (typeof input === "string") {
     url = input;
