--- conflicted
+++ resolved
@@ -19,14 +19,9 @@
   assert,
   assertEquals,
   assertNotEquals,
-<<<<<<< HEAD
-  assertStrictEq
-}
-=======
   assertStrictEq,
   assertStrContains
 } from "./deps/https/deno.land/std/testing/asserts.ts";
->>>>>>> 5a4bebb7
 
 interface TestPermissions {
   read?: boolean;
